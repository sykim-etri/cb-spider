
echo "####################################################################"
echo "## NLB Test Scripts for CB-Spider - 2022.06."
echo "##   NLB: CreateNLB "
echo "####################################################################"

echo ""


PRTL1=$1
PORT1=$2

PRTL2=$3
PORT2=$4

PRTL3=$5
PORT3=$6

INTERVAL=$7
TIMETOUT=$8
THRESHOLD=$9

echo "#####---------- CreateNLB ----------####"
curl -sX POST http://localhost:1024/spider/nlb -H 'Content-Type: application/json' -d \
	'{
		"ConnectionName": "'${CONN_CONFIG}'", 
		"ReqInfo": {
			"Name": "spider-nlb-01", 
			"VPCName": "vpc-01", 
			"Type": "PUBLIC", 
			"Scope": "REGION", 
			"Listener": {
<<<<<<< HEAD
				"Protocol" : "'${PRTL1}'",
	       			"Port" : "'${PORT1}'"
			},
		        "VMGroup": {
	       			"Protocol" : "'${PRTL2}'", 	       
	       			"Port" : "'${PORT2}'", 	       
	       			"VMs" : ["vm-01", "vm-02"]
		 	}, 
			"HealthChecker": {
	       			"Protocol" : "'${PRTL3}'", 	       
	       			"Port" : "'${PORT3}'", 	       

	       			"Interval" : "'${INTERVAL}'", 	       
	       			"Timeout" : "'${TIMEOUT}'", 	       
	       			"Threshold" : "'${THRESHOLD}'" 
=======
				"Protocol" : "TCP",
	       			"Port" : "22"
			},
		        "VMGroup": {
	       			"Protocol" : "TCP", 	       
	       			"Port" : "22", 	       
	       			"VMs" : ["vm-01", "vm-02"]
		 	}, 
			"HealthChecker": {
	       			"Protocol" : "TCP", 	       
	       			"Port" : "22", 	       
	       			"Interval" : "10", 	       
	       			"Timeout" : "9", 	       
	       			"Threshold" : "3"       
>>>>>>> 01e704cf
			}
		}
	}' | json_pp
<|MERGE_RESOLUTION|>--- conflicted
+++ resolved
@@ -30,7 +30,6 @@
 			"Type": "PUBLIC", 
 			"Scope": "REGION", 
 			"Listener": {
-<<<<<<< HEAD
 				"Protocol" : "'${PRTL1}'",
 	       			"Port" : "'${PORT1}'"
 			},
@@ -46,22 +45,7 @@
 	       			"Interval" : "'${INTERVAL}'", 	       
 	       			"Timeout" : "'${TIMEOUT}'", 	       
 	       			"Threshold" : "'${THRESHOLD}'" 
-=======
-				"Protocol" : "TCP",
-	       			"Port" : "22"
-			},
-		        "VMGroup": {
-	       			"Protocol" : "TCP", 	       
-	       			"Port" : "22", 	       
-	       			"VMs" : ["vm-01", "vm-02"]
-		 	}, 
-			"HealthChecker": {
-	       			"Protocol" : "TCP", 	       
-	       			"Port" : "22", 	       
-	       			"Interval" : "10", 	       
-	       			"Timeout" : "9", 	       
-	       			"Threshold" : "3"       
->>>>>>> 01e704cf
+
 			}
 		}
 	}' | json_pp
