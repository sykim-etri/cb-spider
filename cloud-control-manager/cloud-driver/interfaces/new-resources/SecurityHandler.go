// Cloud Driver Interface of CB-Spider.
// The CB-Spider is a sub-Framework of the Cloud-Barista Multi-Cloud Project.
// The CB-Spider Mission is to connect all the clouds with a single interface.
//
//      * Cloud-Barista: https://github.com/cloud-barista
//
// This is Resouces interfaces of Cloud Driver.
//
// by powerkim@etri.re.kr, 2019.06.

package resources

type SecurityReqInfo struct {
	Name          string
	SecurityRules *[]SecurityRuleInfo
}

type SecurityRuleInfo struct {
	FromPort   string
	ToPort     string
	IPProtocol string
	Direction  string
}

type SecurityInfo struct {
	Id            string
	Name          string
	SecurityRules *[]SecurityRuleInfo

<<<<<<< HEAD
     KeyValueList []KeyValue
=======
	KeyValueList []KeyValue
>>>>>>> 85b89b10
}

type SecurityHandler interface {
	CreateSecurity(securityReqInfo SecurityReqInfo) (SecurityInfo, error)
	ListSecurity() ([]*SecurityInfo, error)
	GetSecurity(securityID string) (SecurityInfo, error)
	DeleteSecurity(securityID string) (bool, error)
}<|MERGE_RESOLUTION|>--- conflicted
+++ resolved
@@ -27,11 +27,7 @@
 	Name          string
 	SecurityRules *[]SecurityRuleInfo
 
-<<<<<<< HEAD
-     KeyValueList []KeyValue
-=======
 	KeyValueList []KeyValue
->>>>>>> 85b89b10
 }
 
 type SecurityHandler interface {
