// Cloud Driver Interface of CB-Spider.
// The CB-Spider is a sub-Framework of the Cloud-Barista Multi-Cloud Project.
// The CB-Spider Mission is to connect all the clouds with a single interface.
//
//      * Cloud-Barista: https://github.com/cloud-barista
//
// This is Resouces interfaces of Cloud Driver.
//
// by CB-Spider Team, 2023.11.

package resources

type CloudPriceData struct {
	Meta           Meta         `json:"meta"`
	CloudPriceList []CloudPrice `json:"cloudPriceList"`
}

type Meta struct {
	Version     string `json:"version"`
	Description string `json:"description"`
}

type CloudPrice struct {
	CloudName string  `json:"cloudName"`
	PriceList []Price `json:"priceList"`
}

type Price struct {
	ProductInfo ProductInfo `json:"productInfo"`
	PriceInfo   PriceInfo   `json:"priceInfo"`
}

type ProductInfo struct {
	ProductId  string `json:"productId"`
	RegionName string `json:"regionName"`
	ZoneName   string `json:"zoneName"`

	//--------- Compute Instance
	InstanceType    string `json:"instanceType,omitempty"`
	Vcpu            string `json:"vcpu,omitempty"`
	Memory          string `json:"memory,omitempty"`
<<<<<<< HEAD
	Storage         string `json:"storage,omitempty"`
=======
	Storage         string `json:"storage,omitempty"` // Root-Disk
>>>>>>> c2720379
	Gpu             string `json:"gpu,omitempty"`
	GpuMemory       string `json:"gpuMemory,omitempty"`
	OperatingSystem string `json:"operatingSystem,omitempty"`
	PreInstalledSw  string `json:"preInstalledSw,omitempty"`
	//--------- Compute Instance

<<<<<<< HEAD
	//--------- Storage
=======
	//--------- Storage  // Data-Disk(AWS:EBS)
>>>>>>> c2720379
	VolumeType          string `json:"volumeType,omitempty"`
	StorageMedia        string `json:"storageMedia,omitempty"`
	MaxVolumeSize       string `json:"maxVolumeSize,omitempty"`
	MaxIOPSVolume       string `json:"maxIopsvolume,omitempty"`
	MaxThroughputVolume string `json:"maxThroughputvolume,omitempty"`
<<<<<<< HEAD
	//--------- Storage
=======
	//--------- Storage  // Data-Disk(AWS:EBS)
>>>>>>> c2720379

	Description    string      `json:"description"`
	CSPProductInfo interface{} `json:"cspProductInfo"`
}

type PriceInfo struct {
	PricingPolicies []PricingPolicies `json:"pricingPolicies"`
	CSPPriceInfo    interface{}       `json:"cspPriceInfo"`
}

type PricingPolicies struct {
	PricingId         string             `json:"pricingId"`
	PricingPolicy     string             `json:"pricingPolicy"`
	Unit              string             `json:"unit"`
	Currency          string             `json:"currency"`
	Price             string             `json:"price"`
	Description       string             `json:"description"`
	PricingPolicyInfo *PricingPolicyInfo `json:"pricingPolicyInfo,omitempty"`
}

type PricingPolicyInfo struct {
	LeaseContractLength string `json:"LeaseContractLength"`
	OfferingClass       string `json:"OfferingClass"`
	PurchaseOption      string `json:"PurchaseOption"`
}

type PriceInfoHandler interface {
	ListProductFamily(regionName string) ([]string, error)
	GetPriceInfo(productFamily string, regionName string, filterList []KeyValue) (string, error) // return string: json format
}<|MERGE_RESOLUTION|>--- conflicted
+++ resolved
@@ -39,32 +39,20 @@
 	InstanceType    string `json:"instanceType,omitempty"`
 	Vcpu            string `json:"vcpu,omitempty"`
 	Memory          string `json:"memory,omitempty"`
-<<<<<<< HEAD
-	Storage         string `json:"storage,omitempty"`
-=======
 	Storage         string `json:"storage,omitempty"` // Root-Disk
->>>>>>> c2720379
 	Gpu             string `json:"gpu,omitempty"`
 	GpuMemory       string `json:"gpuMemory,omitempty"`
 	OperatingSystem string `json:"operatingSystem,omitempty"`
 	PreInstalledSw  string `json:"preInstalledSw,omitempty"`
 	//--------- Compute Instance
 
-<<<<<<< HEAD
-	//--------- Storage
-=======
 	//--------- Storage  // Data-Disk(AWS:EBS)
->>>>>>> c2720379
 	VolumeType          string `json:"volumeType,omitempty"`
 	StorageMedia        string `json:"storageMedia,omitempty"`
 	MaxVolumeSize       string `json:"maxVolumeSize,omitempty"`
 	MaxIOPSVolume       string `json:"maxIopsvolume,omitempty"`
 	MaxThroughputVolume string `json:"maxThroughputvolume,omitempty"`
-<<<<<<< HEAD
-	//--------- Storage
-=======
 	//--------- Storage  // Data-Disk(AWS:EBS)
->>>>>>> c2720379
 
 	Description    string      `json:"description"`
 	CSPProductInfo interface{} `json:"cspProductInfo"`
