// Cloud Driver Interface of CB-Spider.
// The CB-Spider is a sub-Framework of the Cloud-Barista Multi-Cloud Project.
// The CB-Spider Mission is to connect all the clouds with a single interface.
//
//      * Cloud-Barista: https://github.com/cloud-barista
//
// This is interfaces of Cloud Driver.
//
// by CB-Spider Team, 2019.06.

package interfaces

import (
	icon "github.com/cloud-barista/cb-spider/cloud-control-manager/cloud-driver/interfaces/connect"
)

type DriverCapabilityInfo struct {
<<<<<<< HEAD
	FIXED_SUBNET_CIDR bool // support: true, do not support: false
	VPC_CIDR          bool // support: true, do not support: false
	ImageHandler      bool // support: true, do not support: false
	VPCHandler        bool // support: true, do not support: false
	NLBHandler        bool // support: true, do not support: false
=======
	NLBHandler   bool // support: true, do not support: false
	ImageHandler bool // support: true, do not support: false
	VPCHandler   bool // support: true, do not support: false
>>>>>>> 049b2889
	//VNetworkHandler bool // support: true, do not support: false
	SecurityHandler bool // support: true, do not support: false
	KeyPairHandler  bool // support: true, do not support: false
	VNicHandler     bool // support: true, do not support: false
	PublicIPHandler bool // support: true, do not support: false
	VMHandler       bool // support: true, do not support: false
	VMSpecHandler   bool // support: true, do not support: false

	FIXED_SUBNET_CIDR bool // support: true, do not support: false
	VPC_CIDR          bool // support: true, do not support: false
	SINGLE_VPC        bool // support: true, do not support: false
}

type CredentialInfo struct {
	// @todo TBD
	// key-value pairs
	ClientId         string // Azure Credential
	ClientSecret     string // Azure Credential
	TenantId         string // Azure Credential
	SubscriptionId   string // Azure Credential
	IdentityEndpoint string // OpenStack Credential
	Username         string // OpenStack Credential, Ibm
	Password         string // OpenStack Credential
	DomainName       string // OpenStack Credential
	ProjectID        string // OpenStack Credential
	AuthToken        string // Cloudit Credential
	ClientEmail      string // GCP
	PrivateKey       string // GCP
	Host             string // Docker
	APIVersion       string // Docker
	MockName         string // Mock
	ApiKey           string // Ibm
	ConnectionName   string // MINI
}

type RegionInfo struct {
	Region        string
	Zone          string
	ResourceGroup string // Azure RegionInfo
}

type ConnectionInfo struct {
	CredentialInfo CredentialInfo
	RegionInfo     RegionInfo
}

type CloudDriver interface {
	GetDriverVersion() string
	GetDriverCapability() DriverCapabilityInfo

	ConnectCloud(connectionInfo ConnectionInfo) (icon.CloudConnection, error)
	//ConnectNetworkCloud(connectionInfo ConnectionInfo) (icon.CloudConnection, error)
}<|MERGE_RESOLUTION|>--- conflicted
+++ resolved
@@ -15,17 +15,9 @@
 )
 
 type DriverCapabilityInfo struct {
-<<<<<<< HEAD
-	FIXED_SUBNET_CIDR bool // support: true, do not support: false
-	VPC_CIDR          bool // support: true, do not support: false
-	ImageHandler      bool // support: true, do not support: false
-	VPCHandler        bool // support: true, do not support: false
-	NLBHandler        bool // support: true, do not support: false
-=======
 	NLBHandler   bool // support: true, do not support: false
 	ImageHandler bool // support: true, do not support: false
 	VPCHandler   bool // support: true, do not support: false
->>>>>>> 049b2889
 	//VNetworkHandler bool // support: true, do not support: false
 	SecurityHandler bool // support: true, do not support: false
 	KeyPairHandler  bool // support: true, do not support: false
