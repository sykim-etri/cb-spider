--- conflicted
+++ resolved
@@ -119,18 +119,8 @@
 	return &diskHandler, nil
 }
 
-<<<<<<< HEAD
-func (cloudConn *GCPCloudConnection) CreateClusterHandler() (irs.ClusterHandler, error) {
-        return nil, errors.New("GCP Driver: not implemented")
-}
-
-func (cloudConn *GCPCloudConnection) CreateMyImageHandler() (irs.MyImageHandler, error) {
-        return nil, errors.New("GCP Driver: not implemented")
-}
-=======
 func (cloudConn *GCPCloudConnection) CreateMyImageHandler() (irs.MyImageHandler, error) {
 	cblogger.Info("GCP Cloud Driver: called CreateMyImageHandler()!")
 	myImageHandler := gcprs.GCPMyImageHandler{Region: cloudConn.Region, Ctx: cloudConn.Ctx, Client: cloudConn.VMClient, Credential: cloudConn.Credential}
 	return &myImageHandler, nil
-}
->>>>>>> 75de3715
+}