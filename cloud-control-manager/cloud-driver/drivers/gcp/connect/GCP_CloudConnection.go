// Proof of Concepts of CB-Spider.
// The CB-Spider is a sub-Framework of the Cloud-Barista Multi-Cloud Project.
// The CB-Spider Mission is to connect all the clouds with a single interface.
//
//      * Cloud-Barista: https://github.com/cloud-barista
//
// This is a Cloud Driver Example for PoC Test.
//
// by jaz, 2019.07.

package connect

import (
	"context"

	cblog "github.com/cloud-barista/cb-log"
	gcprs "github.com/cloud-barista/cb-spider/cloud-control-manager/cloud-driver/drivers/gcp/resources"
	idrv "github.com/cloud-barista/cb-spider/cloud-control-manager/cloud-driver/interfaces"
	irs "github.com/cloud-barista/cb-spider/cloud-control-manager/cloud-driver/interfaces/resources"
	"github.com/sirupsen/logrus"
	compute "google.golang.org/api/compute/v1"
)

var cblogger *logrus.Logger

func init() {
	// cblog is a global variable.
	cblogger = cblog.GetLogger("CB-SPIDER")
}

type GCPCloudConnection struct {
	Region              idrv.RegionInfo
	Credential          idrv.CredentialInfo
	Ctx                 context.Context
	VMClient            *compute.Service
	ImageClient         *compute.Service
	PublicIPClient      *compute.Service
	SecurityGroupClient *compute.Service
	VNetClient          *compute.Service
	VNicClient          *compute.Service
	SubnetClient        *compute.Service
	VMSpecHandler       *compute.Service
	VPCHandler          *compute.Service
}

// func (cloudConn *GCPCloudConnection) CreateVNetworkHandler() (irs.VNetworkHandler, error) {
// 	cblogger.Info("GCP Cloud Driver: called CreateVNetworkHandler()!")

// 	vNetHandler := gcprs.GCPVNetworkHandler{cloudConn.Region, cloudConn.Ctx, cloudConn.VNetClient, cloudConn.Credential}
// 	return &vNetHandler, nil
// }

func (cloudConn *GCPCloudConnection) CreateImageHandler() (irs.ImageHandler, error) {
	cblogger.Info("GCP Cloud Driver: called CreateImageHandler()!")
	imageHandler := gcprs.GCPImageHandler{cloudConn.Region, cloudConn.Ctx, cloudConn.ImageClient, cloudConn.Credential}
	return &imageHandler, nil
}

func (cloudConn *GCPCloudConnection) CreateSecurityHandler() (irs.SecurityHandler, error) {
	cblogger.Info("GCP Cloud Driver: called CreateSecurityHandler()!")
	sgHandler := gcprs.GCPSecurityHandler{cloudConn.Region, cloudConn.Ctx, cloudConn.SecurityGroupClient, cloudConn.Credential}
	return &sgHandler, nil
}

func (cloudConn *GCPCloudConnection) CreateKeyPairHandler() (irs.KeyPairHandler, error) {
	cblogger.Info("GCP Cloud Driver: called CreateKeyPairHandler()!")
	keypairHandler := gcprs.GCPKeyPairHandler{cloudConn.Credential, cloudConn.Region}
	return &keypairHandler, nil
}

// func (cloudConn *GCPCloudConnection) CreateVNicHandler() (irs.VNicHandler, error) {
// 	cblogger.Info("GCP Cloud Driver: called CreateVNicHandler()!")
// 	vNicHandler := gcprs.GCPVNicHandler{cloudConn.Region, cloudConn.Ctx, cloudConn.VNicClient, cloudConn.Credential}
// 	return &vNicHandler, nil
// }

// func (cloudConn *GCPCloudConnection) CreatePublicIPHandler() (irs.PublicIPHandler, error) {
// 	cblogger.Info("GCP Cloud Driver: called CreatePublicIPHandler()!")
// 	publicIPHandler := gcprs.GCPPublicIPHandler{cloudConn.Region, cloudConn.Ctx, cloudConn.PublicIPClient, cloudConn.Credential}
// 	return &publicIPHandler, nil
// }

func (cloudConn *GCPCloudConnection) CreateVMHandler() (irs.VMHandler, error) {
	cblogger.Info("GCP Cloud Driver: called CreateVMHandler()!")
	vmHandler := gcprs.GCPVMHandler{cloudConn.Region, cloudConn.Ctx, cloudConn.VMClient, cloudConn.Credential}
	return &vmHandler, nil
}

func (cloudConn *GCPCloudConnection) CreateVPCHandler() (irs.VPCHandler, error) {
	cblogger.Info("GCP Cloud Driver: called CreateVPCHandler()!")
	vpcHandler := gcprs.GCPVPCHandler{cloudConn.Region, cloudConn.Ctx, cloudConn.VMClient, cloudConn.Credential}
	return &vpcHandler, nil
}

func (cloudConn *GCPCloudConnection) CreateVMSpecHandler() (irs.VMSpecHandler, error) {
	cblogger.Info("GCP Cloud Driver: called CreateVMSpecHandler()!")
	vmSpecHandler := gcprs.GCPVMSpecHandler{cloudConn.Region, cloudConn.Ctx, cloudConn.VMClient, cloudConn.Credential}
	return &vmSpecHandler, nil
}

func (cloudConn *GCPCloudConnection) CreateNLBHandler() (irs.NLBHandler, error) {
	cblogger.Info("GCP Cloud Driver: called CreateLoadBalancerHandler()!")
	nlbHandler := gcprs.GCPNLBHandler{Region: cloudConn.Region, Ctx: cloudConn.Ctx, Client: cloudConn.VMClient, Credential: cloudConn.Credential}
	return &nlbHandler, nil
}

func (GCPCloudConnection) IsConnected() (bool, error) {
	return true, nil
}
func (GCPCloudConnection) Close() error {
	return nil
}

func (cloudConn *GCPCloudConnection) CreateDiskHandler() (irs.DiskHandler, error) {
	cblogger.Info("GCP Cloud Driver: called CreateDiskHandler()!")
	diskHandler := gcprs.GCPDiskHandler{Region: cloudConn.Region, Ctx: cloudConn.Ctx, Client: cloudConn.VMClient, Credential: cloudConn.Credential}
	return &diskHandler, nil
}

func (cloudConn *GCPCloudConnection) CreateMyImageHandler() (irs.MyImageHandler, error) {
	cblogger.Info("GCP Cloud Driver: called CreateMyImageHandler()!")
	myImageHandler := gcprs.GCPMyImageHandler{Region: cloudConn.Region, Ctx: cloudConn.Ctx, Client: cloudConn.VMClient, Credential: cloudConn.Credential}
	return &myImageHandler, nil
}

func (cloudConn *GCPCloudConnection) CreateClusterHandler() (irs.ClusterHandler, error) {
<<<<<<< HEAD
	panic("GCP Cloud Driver: not implemented yet")
}
=======
        return nil, errors.New("GCP Driver: not implemented")
}
>>>>>>> 6cd54b4b
<|MERGE_RESOLUTION|>--- conflicted
+++ resolved
@@ -124,10 +124,5 @@
 }
 
 func (cloudConn *GCPCloudConnection) CreateClusterHandler() (irs.ClusterHandler, error) {
-<<<<<<< HEAD
-	panic("GCP Cloud Driver: not implemented yet")
-}
-=======
         return nil, errors.New("GCP Driver: not implemented")
 }
->>>>>>> 6cd54b4b
