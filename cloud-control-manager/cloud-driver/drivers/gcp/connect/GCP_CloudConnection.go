// Proof of Concepts of CB-Spider.
// The CB-Spider is a sub-Framework of the Cloud-Barista Multi-Cloud Project.
// The CB-Spider Mission is to connect all the clouds with a single interface.
//
//      * Cloud-Barista: https://github.com/cloud-barista
//
// This is a Cloud Driver Example for PoC Test.
//
// by jaz, 2019.07.

package connect

import (
	"context"

	cblog "github.com/cloud-barista/cb-log"
	gcprs "github.com/cloud-barista/cb-spider/cloud-control-manager/cloud-driver/drivers/gcp/resources"
	idrv "github.com/cloud-barista/cb-spider/cloud-control-manager/cloud-driver/interfaces"
	irs "github.com/cloud-barista/cb-spider/cloud-control-manager/cloud-driver/interfaces/resources"
	"github.com/sirupsen/logrus"
	compute "google.golang.org/api/compute/v1"

	"errors"
)

var cblogger *logrus.Logger

func init() {
	// cblog is a global variable.
	cblogger = cblog.GetLogger("CB-SPIDER")
}

type GCPCloudConnection struct {
	Region              idrv.RegionInfo
	Credential          idrv.CredentialInfo
	Ctx                 context.Context
	VMClient            *compute.Service
	ImageClient         *compute.Service
	PublicIPClient      *compute.Service
	SecurityGroupClient *compute.Service
	VNetClient          *compute.Service
	VNicClient          *compute.Service
	SubnetClient        *compute.Service
	VMSpecHandler       *compute.Service
	VPCHandler          *compute.Service
}

// func (cloudConn *GCPCloudConnection) CreateVNetworkHandler() (irs.VNetworkHandler, error) {
// 	cblogger.Info("GCP Cloud Driver: called CreateVNetworkHandler()!")

// 	vNetHandler := gcprs.GCPVNetworkHandler{cloudConn.Region, cloudConn.Ctx, cloudConn.VNetClient, cloudConn.Credential}
// 	return &vNetHandler, nil
// }

func (cloudConn *GCPCloudConnection) CreateImageHandler() (irs.ImageHandler, error) {
	cblogger.Info("GCP Cloud Driver: called CreateImageHandler()!")
	imageHandler := gcprs.GCPImageHandler{cloudConn.Region, cloudConn.Ctx, cloudConn.ImageClient, cloudConn.Credential}
	return &imageHandler, nil
}

func (cloudConn *GCPCloudConnection) CreateSecurityHandler() (irs.SecurityHandler, error) {
	cblogger.Info("GCP Cloud Driver: called CreateSecurityHandler()!")
	sgHandler := gcprs.GCPSecurityHandler{cloudConn.Region, cloudConn.Ctx, cloudConn.SecurityGroupClient, cloudConn.Credential}
	return &sgHandler, nil
}

func (cloudConn *GCPCloudConnection) CreateKeyPairHandler() (irs.KeyPairHandler, error) {
	cblogger.Info("GCP Cloud Driver: called CreateKeyPairHandler()!")
	keypairHandler := gcprs.GCPKeyPairHandler{cloudConn.Credential, cloudConn.Region}
	return &keypairHandler, nil
}

// func (cloudConn *GCPCloudConnection) CreateVNicHandler() (irs.VNicHandler, error) {
// 	cblogger.Info("GCP Cloud Driver: called CreateVNicHandler()!")
// 	vNicHandler := gcprs.GCPVNicHandler{cloudConn.Region, cloudConn.Ctx, cloudConn.VNicClient, cloudConn.Credential}
// 	return &vNicHandler, nil
// }

// func (cloudConn *GCPCloudConnection) CreatePublicIPHandler() (irs.PublicIPHandler, error) {
// 	cblogger.Info("GCP Cloud Driver: called CreatePublicIPHandler()!")
// 	publicIPHandler := gcprs.GCPPublicIPHandler{cloudConn.Region, cloudConn.Ctx, cloudConn.PublicIPClient, cloudConn.Credential}
// 	return &publicIPHandler, nil
// }

func (cloudConn *GCPCloudConnection) CreateVMHandler() (irs.VMHandler, error) {
	cblogger.Info("GCP Cloud Driver: called CreateVMHandler()!")
	vmHandler := gcprs.GCPVMHandler{cloudConn.Region, cloudConn.Ctx, cloudConn.VMClient, cloudConn.Credential}
	return &vmHandler, nil
}

func (cloudConn *GCPCloudConnection) CreateVPCHandler() (irs.VPCHandler, error) {
	cblogger.Info("GCP Cloud Driver: called CreateVPCHandler()!")
	vpcHandler := gcprs.GCPVPCHandler{cloudConn.Region, cloudConn.Ctx, cloudConn.VMClient, cloudConn.Credential}
	return &vpcHandler, nil
}

func (cloudConn *GCPCloudConnection) CreateVMSpecHandler() (irs.VMSpecHandler, error) {
	cblogger.Info("GCP Cloud Driver: called CreateVMSpecHandler()!")
	vmSpecHandler := gcprs.GCPVMSpecHandler{cloudConn.Region, cloudConn.Ctx, cloudConn.VMClient, cloudConn.Credential}
	return &vmSpecHandler, nil
}

func (cloudConn *GCPCloudConnection) CreateNLBHandler() (irs.NLBHandler, error) {
	cblogger.Info("GCP Cloud Driver: called CreateLoadBalancerHandler()!")
	nlbHandler := gcprs.GCPNLBHandler{Region: cloudConn.Region, Ctx: cloudConn.Ctx, Client: cloudConn.VMClient, Credential: cloudConn.Credential}
	return &nlbHandler, nil
}

func (GCPCloudConnection) IsConnected() (bool, error) {
	return true, nil
}
func (GCPCloudConnection) Close() error {
	return nil
}

func (cloudConn *GCPCloudConnection) CreateDiskHandler() (irs.DiskHandler, error) {
	cblogger.Info("GCP Cloud Driver: called CreateDiskHandler()!")
	diskHandler := gcprs.GCPDiskHandler{Region: cloudConn.Region, Ctx: cloudConn.Ctx, Client: cloudConn.VMClient, Credential: cloudConn.Credential}
	return &diskHandler, nil
}

<<<<<<< HEAD
func (cloudConn *GCPCloudConnection) CreateClusterHandler() (irs.ClusterHandler, error) {
        return nil, errors.New("GCP Driver: not implemented")
}
=======
func (cloudConn *GCPCloudConnection) CreateMyImageHandler() (irs.MyImageHandler, error) {
	cblogger.Info("GCP Cloud Driver: called CreateMyImageHandler()!")
	myImageHandler := gcprs.GCPMyImageHandler{Region: cloudConn.Region, Ctx: cloudConn.Ctx, Client: cloudConn.VMClient, Credential: cloudConn.Credential}
	return &myImageHandler, nil
}

func (cloudConn *GCPCloudConnection) CreateClusterHandler() (irs.ClusterHandler, error) {
	panic("GCP Cloud Driver: not implemented yet")
}
>>>>>>> 0d32247f
<|MERGE_RESOLUTION|>--- conflicted
+++ resolved
@@ -19,8 +19,6 @@
 	irs "github.com/cloud-barista/cb-spider/cloud-control-manager/cloud-driver/interfaces/resources"
 	"github.com/sirupsen/logrus"
 	compute "google.golang.org/api/compute/v1"
-
-	"errors"
 )
 
 var cblogger *logrus.Logger
@@ -119,11 +117,6 @@
 	return &diskHandler, nil
 }
 
-<<<<<<< HEAD
-func (cloudConn *GCPCloudConnection) CreateClusterHandler() (irs.ClusterHandler, error) {
-        return nil, errors.New("GCP Driver: not implemented")
-}
-=======
 func (cloudConn *GCPCloudConnection) CreateMyImageHandler() (irs.MyImageHandler, error) {
 	cblogger.Info("GCP Cloud Driver: called CreateMyImageHandler()!")
 	myImageHandler := gcprs.GCPMyImageHandler{Region: cloudConn.Region, Ctx: cloudConn.Ctx, Client: cloudConn.VMClient, Credential: cloudConn.Credential}
@@ -132,5 +125,4 @@
 
 func (cloudConn *GCPCloudConnection) CreateClusterHandler() (irs.ClusterHandler, error) {
 	panic("GCP Cloud Driver: not implemented yet")
-}
->>>>>>> 0d32247f
+}