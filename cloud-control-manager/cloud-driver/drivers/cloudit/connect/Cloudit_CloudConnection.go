--- conflicted
+++ resolved
@@ -100,10 +100,7 @@
 func (cloudConn *ClouditCloudConnection) CreateClusterHandler() (irs.ClusterHandler, error) {
         return nil, errors.New("Cloudit Driver: not implemented")
 }
-<<<<<<< HEAD
-=======
 
 func (cloudConn *ClouditCloudConnection) CreateMyImageHandler() (irs.MyImageHandler, error) {
         return nil, errors.New("Cloudit Driver: not implemented")
 }
->>>>>>> 0d32247f
