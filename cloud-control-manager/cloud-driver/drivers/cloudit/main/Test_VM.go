--- conflicted
+++ resolved
@@ -72,13 +72,9 @@
 	cblogger.Info("9. Terminate VM")
 	cblogger.Info("10. Exit")
 
-<<<<<<< HEAD
-	var serverId irs.IID
-=======
 	serverId := irs.IID{
 		NameId: config.Cloudit.VMInfo.Name,
 	}
->>>>>>> 47689b4c
 
 	for {
 		var commandNum int
