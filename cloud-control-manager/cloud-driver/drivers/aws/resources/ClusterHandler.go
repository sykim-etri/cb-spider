--- conflicted
+++ resolved
@@ -566,9 +566,7 @@
 		subnetList = append(subnetList, &subnetId)
 	}
 
-<<<<<<< HEAD
 	cblogger.Debug("Final Subnet List")
-=======
 	// 이 부분에서 VPC subnet ID 를 바탕으로 리스트 순회하며 ModifySubnetAttribute 를 통해 Auto-assign public IPv4 address를 활성화
 	for _, subnetIdPtr := range subnetList {
 		input := &ec2.ModifySubnetAttributeInput{
@@ -587,7 +585,7 @@
 	}
 
 	cblogger.Debug("최종 Subnet 목록")
->>>>>>> 1680cfb7
+
 	if cblogger.Level.String() == "debug" {
 		spew.Dump(subnetList)
 	}
