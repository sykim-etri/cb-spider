--- conflicted
+++ resolved
@@ -1631,11 +1631,8 @@
 	//handleVNic() //Lancard
 	//handleVMSpec()
 	//handleNLB()
-<<<<<<< HEAD
-
 	handleCluster()
-=======
->>>>>>> 39091402
+
 }
 
 // handlerType : resources폴더의 xxxHandler.go에서 Handler이전까지의 문자열
