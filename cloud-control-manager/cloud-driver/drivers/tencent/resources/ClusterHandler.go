// Tencent Driver of CB-Spider.
// The CB-Spider is a sub-Framework of the Cloud-Barista Multi-Cloud Project.
// The CB-Spider Mission is to connect all the clouds with a single interface.
//
//      * Cloud-Barista: https://github.com/cloud-barista
//
// This is Tencent Driver.
//
// by CB-Spider Team, 2022.09.

package resources

import (
	"encoding/json"
	"fmt"
	"regexp"
	"runtime/debug"
	"strconv"
	"strings"
	"time"

	call "github.com/cloud-barista/cb-spider/cloud-control-manager/cloud-driver/call-log"
	"github.com/cloud-barista/cb-spider/cloud-control-manager/cloud-driver/drivers/tencent/utils/tencent"
	idrv "github.com/cloud-barista/cb-spider/cloud-control-manager/cloud-driver/interfaces"
	irs "github.com/cloud-barista/cb-spider/cloud-control-manager/cloud-driver/interfaces/resources"

	tke "github.com/tencentcloud/tencentcloud-sdk-go-intl-en/tencentcloud/tke/v20180525"
	"github.com/tencentcloud/tencentcloud-sdk-go/tencentcloud/common"
)

// calllogger
// 공통로거 만들기 이전까지 사용
// var once sync.Once
// var calllogger *logrus.Logger

// func init() {
// 	once.Do(func() {
// 		calllogger = call.GetLogger("HISCALL")
// 	})
// }

const (
	defaultContainerRuntime = "containerd"
)

type TencentClusterHandler struct {
	RegionInfo     idrv.RegionInfo
	CredentialInfo idrv.CredentialInfo
}

func (clusterHandler *TencentClusterHandler) CreateCluster(clusterReqInfo irs.ClusterInfo) (irs.ClusterInfo, error) {
	cblogger.Info("Tencent Cloud Driver: called CreateCluster()")
	callLogInfo := GetCallLogScheme(clusterHandler.RegionInfo, call.CLUSTER, "CreateCluster()", "CreateCluster()")

	start := call.Start()

	//
	// Validation
	//
	err := validateAtCreateCluster(clusterReqInfo)
	if err != nil {
		err = fmt.Errorf("Failed to Create Cluster :  %v", err)
		cblogger.Error(err)
		callLogInfo.ErrorMSG = err.Error()
		calllogger.Error(call.String(callLogInfo))
		return irs.ClusterInfo{}, err
	}

	// 클러스터 생성 요청 변환
	request, err := getCreateClusterRequest(clusterHandler, clusterReqInfo)
	if err != nil {
		err := fmt.Errorf("Failed to Get Create Cluster Request :  %v", err)
		cblogger.Error(err)
		return irs.ClusterInfo{}, err
	}
	res, err := tencent.CreateCluster(clusterHandler.CredentialInfo.ClientId, clusterHandler.CredentialInfo.ClientSecret, clusterHandler.RegionInfo.Region, request)
	callLogInfo.ElapsedTime = call.Elapsed(start)
	if err != nil {
		err := fmt.Errorf("Failed to Create Cluster :  %v", err)
		cblogger.Error(err)
		callLogInfo.ErrorMSG = err.Error()
		calllogger.Error(call.String(callLogInfo))
		return irs.ClusterInfo{}, err
	}
	calllogger.Info(call.String(callLogInfo))

	// NodeGroup 생성 정보가 있는경우 생성을 시도한다.
	// 현재는 생성 시도를 안한다. 생성하기로 결정되면 아래 주석을 풀어서 사용한다.
	// 이유:
	// - Cluster 생성이 완료되어야 NodeGroup 생성이 가능하다.
	// - Cluster 생성이 완료되려면 최소 10분 이상 걸린다.
	// - 성공할때까지 대기한 후에 생성을 시도해야 한다.
	// for _, node_group := range clusterReqInfo.NodeGroupList {
	// 	res, err := clusterHandler.AddNodeGroup(clusterReqInfo.IId, node_group)
	// 	if err != nil {
	// 		cblogger.Error(err)
	// 		return irs.ClusterInfo{}, err
	// 	}
	// }

	cluster_info, err := getClusterInfo(clusterHandler.CredentialInfo.ClientId, clusterHandler.CredentialInfo.ClientSecret, clusterHandler.RegionInfo.Region, *res.Response.ClusterId)
	if err != nil {
		err := fmt.Errorf("Failed to Get ClusterInfo :  %v", err)
		cblogger.Error(err)
		return irs.ClusterInfo{}, err
	}

	return *cluster_info, nil
}

func (clusterHandler *TencentClusterHandler) ListCluster() ([]*irs.ClusterInfo, error) {
	cblogger.Info("Tencent Cloud Driver: called ListCluster()")
	callLogInfo := GetCallLogScheme(clusterHandler.RegionInfo, call.CLUSTER, "ListCluster()", "ListCluster()")

	start := call.Start()
	res, err := tencent.GetClusters(clusterHandler.CredentialInfo.ClientId, clusterHandler.CredentialInfo.ClientSecret, clusterHandler.RegionInfo.Region)
	callLogInfo.ElapsedTime = call.Elapsed(start)
	if err != nil {
		err := fmt.Errorf("Failed to Get Clusters :  %v", err)
		cblogger.Error(err)
		callLogInfo.ErrorMSG = err.Error()
		calllogger.Error(call.String(callLogInfo))
		return nil, err
	}
	calllogger.Info(call.String(callLogInfo))

	cluster_info_list := make([]*irs.ClusterInfo, *res.Response.TotalCount)
	for i, cluster := range res.Response.Clusters {
		cluster_info_list[i], err = getClusterInfo(clusterHandler.CredentialInfo.ClientId, clusterHandler.CredentialInfo.ClientSecret, clusterHandler.RegionInfo.Region, *cluster.ClusterId)
		if err != nil {
			err := fmt.Errorf("Failed to Get ClusterInfo :  %v", err)
			cblogger.Error(err)
			return nil, err
		}
	}

	return cluster_info_list, nil
}

func (clusterHandler *TencentClusterHandler) GetCluster(clusterIID irs.IID) (irs.ClusterInfo, error) {
	cblogger.Info("Tencent Cloud Driver: called GetCluster()")
	callLogInfo := GetCallLogScheme(clusterHandler.RegionInfo, call.CLUSTER, clusterIID.NameId, "GetCluster()")

	start := call.Start()
	cluster_info, err := getClusterInfo(clusterHandler.CredentialInfo.ClientId, clusterHandler.CredentialInfo.ClientSecret, clusterHandler.RegionInfo.Region, clusterIID.SystemId)
	callLogInfo.ElapsedTime = call.Elapsed(start)
	if err != nil {
		err := fmt.Errorf("Failed to Get ClusterInfo :  %v", err)
		cblogger.Error(err)
		callLogInfo.ErrorMSG = err.Error()
		calllogger.Error(call.String(callLogInfo))
		return irs.ClusterInfo{}, err
	}
	calllogger.Info(call.String(callLogInfo))

	return *cluster_info, nil
}

func (clusterHandler *TencentClusterHandler) DeleteCluster(clusterIID irs.IID) (bool, error) {
	cblogger.Info("Tencent Cloud Driver: called DeleteCluster()")
	callLogInfo := GetCallLogScheme(clusterHandler.RegionInfo, call.CLUSTER, clusterIID.NameId, "DeleteCluster()")

	start := call.Start()
	res, err := tencent.DeleteCluster(clusterHandler.CredentialInfo.ClientId, clusterHandler.CredentialInfo.ClientSecret, clusterHandler.RegionInfo.Region, clusterIID.SystemId)
	callLogInfo.ElapsedTime = call.Elapsed(start)
	if err != nil {
		err := fmt.Errorf("Failed to Delete Cluster :  %v", err)
		cblogger.Error(err)
		callLogInfo.ErrorMSG = err.Error()
		calllogger.Error(call.String(callLogInfo))
		return false, err
	}
	cblogger.Info("DeleteCluster(): ", res)
	calllogger.Info(call.String(callLogInfo))

	return true, nil
}

func (clusterHandler *TencentClusterHandler) AddNodeGroup(clusterIID irs.IID, nodeGroupReqInfo irs.NodeGroupInfo) (irs.NodeGroupInfo, error) {
	cblogger.Info("Tencent Cloud Driver: called AddNodeGroup()")
	callLogInfo := GetCallLogScheme(clusterHandler.RegionInfo, call.CLUSTER, clusterIID.NameId, "AddNodeGroup()")

	start := call.Start()

	//
	// Validation
	//
	err := validateAtAddNodeGroup(clusterIID, nodeGroupReqInfo)
	if err != nil {
		err := fmt.Errorf("Failed to Add Node Group :  %v", err)
		cblogger.Error(err)
		callLogInfo.ErrorMSG = err.Error()
		calllogger.Error(call.String(callLogInfo))
		return irs.NodeGroupInfo{}, err
	}

	// 노드 그룹 생성 요청 변환
	// get cluster info. to get security_group_id
	request, err := getNodeGroupRequest(clusterHandler, clusterIID.SystemId, nodeGroupReqInfo)
	if err != nil {
		err := fmt.Errorf("Failed to Get Node Group Request :  %v", err)
		cblogger.Error(err)
		return irs.NodeGroupInfo{}, err
	}
	response, err := tencent.CreateNodeGroup(clusterHandler.CredentialInfo.ClientId, clusterHandler.CredentialInfo.ClientSecret, clusterHandler.RegionInfo.Region, request)
	callLogInfo.ElapsedTime = call.Elapsed(start)
	if err != nil {
		err := fmt.Errorf("Failed to Add Node Group :  %v", err)
		cblogger.Error(err)
		callLogInfo.ErrorMSG = err.Error()
		calllogger.Error(call.String(callLogInfo))
		return irs.NodeGroupInfo{}, err
	}
	calllogger.Info(call.String(callLogInfo))

	node_group_info, err := getNodeGroupInfo(clusterHandler.CredentialInfo.ClientId, clusterHandler.CredentialInfo.ClientSecret, clusterHandler.RegionInfo.Region, clusterIID.SystemId, *response.Response.NodePoolId)
	if err != nil {
		err := fmt.Errorf("Failed to Get Node Group Info :  %v", err)
		cblogger.Error(err)
		return irs.NodeGroupInfo{}, err
	}

	return *node_group_info, nil
}

// func (clusterHandler *TencentClusterHandler) ListNodeGroup(clusterIID irs.IID) ([]*irs.NodeGroupInfo, error) {
// 	cblogger.Info("Tencent Cloud Driver: called ListNodeGroup()")
// 	callLogInfo := getCallLogScheme(clusterHandler.RegionInfo.Region, call.CLUSTER, clusterIID.NameId, "ListNodeGroup()")

// 	start := call.Start()
// 	node_group_info_list := []*irs.NodeGroupInfo{}
// 	res, err := tencent.ListNodeGroup(clusterHandler.CredentialInfo.ClientId, clusterHandler.CredentialInfo.ClientSecret, clusterHandler.RegionInfo.Region, clusterIID.SystemId)
// 	callLogInfo.ElapsedTime = call.Elapsed(start)
// 	if err != nil {
// 		err := fmt.Errorf("Failed to List Node Group :  %v", err)
// 		cblogger.Error(err)
// 		callLogInfo.ErrorMSG = err.Error()
// 		calllogger.Error(call.String(callLogInfo))
// 		return node_group_info_list, err
// 	}
// 	calllogger.Info(call.String(callLogInfo))

// 	for _, node_group := range res.Response.NodePoolSet {
// 		node_group_info, err := getNodeGroupInfo(clusterHandler.CredentialInfo.ClientId, clusterHandler.CredentialInfo.ClientSecret, clusterHandler.RegionInfo.Region, clusterIID.SystemId, *node_group.NodePoolId)
// 		if err != nil {
// 			err := fmt.Errorf("Failed to Get Node Group Info:  %v", err)
// 			cblogger.Error(err)
// 			return nil, err
// 		}
// 		node_group_info_list = append(node_group_info_list, node_group_info)
// 	}

// 	return node_group_info_list, nil
// }

// func (clusterHandler *TencentClusterHandler) GetNodeGroup(clusterIID irs.IID, nodeGroupIID irs.IID) (irs.NodeGroupInfo, error) {
// 	cblogger.Info("Tencent Cloud Driver: called GetNodeGroup()")
// 	callLogInfo := getCallLogScheme(clusterHandler.RegionInfo.Region, call.CLUSTER, clusterIID.NameId, "GetNodeGroup()")

// 	start := call.Start()
// 	temp, err := getNodeGroupInfo(clusterHandler.CredentialInfo.ClientId, clusterHandler.CredentialInfo.ClientSecret, clusterHandler.RegionInfo.Region, clusterIID.SystemId, nodeGroupIID.SystemId)
// 	callLogInfo.ElapsedTime = call.Elapsed(start)
// 	if err != nil {
// 		err := fmt.Errorf("Failed to Get Node Group Info:  %v", err)
// 		cblogger.Error(err)
// 		callLogInfo.ErrorMSG = err.Error()
// 		calllogger.Error(call.String(callLogInfo))
// 		return irs.NodeGroupInfo{}, err
// 	}
// 	calllogger.Info(call.String(callLogInfo))

// 	return *temp, nil
// }

func (clusterHandler *TencentClusterHandler) SetNodeGroupAutoScaling(clusterIID irs.IID, nodeGroupIID irs.IID, on bool) (bool, error) {
	cblogger.Info("Tencent Cloud Driver: called SetNodeGroupAutoScaling()")
	callLogInfo := GetCallLogScheme(clusterHandler.RegionInfo, call.CLUSTER, clusterIID.NameId, "SetNodeGroupAutoScaling()")

	start := call.Start()
	temp, err := tencent.SetNodeGroupAutoScaling(clusterHandler.CredentialInfo.ClientId, clusterHandler.CredentialInfo.ClientSecret, clusterHandler.RegionInfo.Region, clusterIID.SystemId, nodeGroupIID.SystemId, on)
	callLogInfo.ElapsedTime = call.Elapsed(start)
	if err != nil {
		err := fmt.Errorf("Failed to Set Node Group AutoScaling:  %v", err)
		cblogger.Error(err)
		callLogInfo.ErrorMSG = err.Error()
		calllogger.Error(call.String(callLogInfo))
		return false, err
	}
	cblogger.Debug(temp.ToJsonString())
	calllogger.Info(call.String(callLogInfo))

	return true, nil
}

func (clusterHandler *TencentClusterHandler) ChangeNodeGroupScaling(clusterIID irs.IID, nodeGroupIID irs.IID, desiredNodeSize int, minNodeSize int, maxNodeSize int) (irs.NodeGroupInfo, error) {
	cblogger.Info("Tencent Cloud Driver: called ChangeNodeGroupScaling()")
	callLogInfo := GetCallLogScheme(clusterHandler.RegionInfo, call.CLUSTER, clusterIID.NameId, "ChangeNodeGroupScaling()")

	start := call.Start()

	//
	// Validation
	//
	err := validateAtChangeNodeGroupScaling(clusterIID, nodeGroupIID, minNodeSize, maxNodeSize)
	if err != nil {
		err := fmt.Errorf("Failed to Change Node Group Scaling:  %v", err)
		cblogger.Error(err)
		callLogInfo.ErrorMSG = err.Error()
		calllogger.Error(call.String(callLogInfo))
		return irs.NodeGroupInfo{}, err
	}

	nodegroup, err := tencent.GetNodeGroup(clusterHandler.CredentialInfo.ClientId, clusterHandler.CredentialInfo.ClientSecret, clusterHandler.RegionInfo.Region, clusterIID.SystemId, nodeGroupIID.SystemId)
	if err != nil {
		err := fmt.Errorf("Failed to Get Node Group:  %v", err)
		cblogger.Error(err)
		return irs.NodeGroupInfo{}, err
	}
	temp, err := tencent.ChangeNodeGroupScaling(clusterHandler.CredentialInfo.ClientId, clusterHandler.CredentialInfo.ClientSecret, clusterHandler.RegionInfo.Region, *nodegroup.Response.NodePool.AutoscalingGroupId, uint64(desiredNodeSize), uint64(minNodeSize), uint64(maxNodeSize))
	callLogInfo.ElapsedTime = call.Elapsed(start)
	if err != nil {
		err := fmt.Errorf("Failed to Change Node Group Scaling:  %v", err)
		cblogger.Error(err)
		callLogInfo.ErrorMSG = err.Error()
		calllogger.Error(call.String(callLogInfo))
		return irs.NodeGroupInfo{}, err
	}
	cblogger.Debug(temp.ToJsonString())
	calllogger.Info(call.String(callLogInfo))

	node_group_info, err := getNodeGroupInfo(clusterHandler.CredentialInfo.ClientId, clusterHandler.CredentialInfo.ClientSecret, clusterHandler.RegionInfo.Region, clusterIID.SystemId, nodeGroupIID.SystemId)
	if err != nil {
		err := fmt.Errorf("Failed to Get NodeGroupInfo:  %v", err)
		cblogger.Error(err)
		return irs.NodeGroupInfo{}, err
	}

	return *node_group_info, nil
}

func (clusterHandler *TencentClusterHandler) RemoveNodeGroup(clusterIID irs.IID, nodeGroupIID irs.IID) (bool, error) {
	cblogger.Info("Tencent Cloud Driver: called RemoveNodeGroup()")
	callLogInfo := GetCallLogScheme(clusterHandler.RegionInfo, call.CLUSTER, clusterIID.NameId, "RemoveNodeGroup()")

	start := call.Start()
	res, err := tencent.DeleteNodeGroup(clusterHandler.CredentialInfo.ClientId, clusterHandler.CredentialInfo.ClientSecret, clusterHandler.RegionInfo.Region, clusterIID.SystemId, nodeGroupIID.SystemId)
	callLogInfo.ElapsedTime = call.Elapsed(start)
	if err != nil {
		err := fmt.Errorf("Failed to Delete NodeGroup:  %v", err)
		cblogger.Error(err)
		callLogInfo.ErrorMSG = err.Error()
		calllogger.Error(call.String(callLogInfo))
		return false, err
	}
	cblogger.Debug(res.ToJsonString())
	calllogger.Info(call.String(callLogInfo))

	return true, nil
}

func (clusterHandler *TencentClusterHandler) UpgradeCluster(clusterIID irs.IID, newVersion string) (irs.ClusterInfo, error) {
	cblogger.Info("Tencent Cloud Driver: called UpgradeCluster()")
	callLogInfo := GetCallLogScheme(clusterHandler.RegionInfo, call.CLUSTER, clusterIID.NameId, "UpgradeCluster()")

	start := call.Start()
	res, err := tencent.UpgradeCluster(clusterHandler.CredentialInfo.ClientId, clusterHandler.CredentialInfo.ClientSecret, clusterHandler.RegionInfo.Region, clusterIID.SystemId, newVersion)
	callLogInfo.ElapsedTime = call.Elapsed(start)
	if err != nil {
		err := fmt.Errorf("Failed to Upgrade Cluster:  %v", err)
		cblogger.Error(err)
		callLogInfo.ErrorMSG = err.Error()
		calllogger.Error(call.String(callLogInfo))
		return irs.ClusterInfo{}, err
	}
	cblogger.Debug(res.ToJsonString())
	calllogger.Info(call.String(callLogInfo))

	clusterInfo, err := getClusterInfo(clusterHandler.CredentialInfo.ClientId, clusterHandler.CredentialInfo.ClientSecret, clusterHandler.RegionInfo.Region, clusterIID.SystemId)
	if err != nil {
		err := fmt.Errorf("Failed to Get ClusterInfo:  %v", err)
		cblogger.Error(err)
		return irs.ClusterInfo{}, err
	}

	return *clusterInfo, nil
}

func getClusterInfo(access_key string, access_secret string, region_id string, cluster_id string) (clusterInfo *irs.ClusterInfo, err error) {

	defer func() {
		if r := recover(); r != nil {
			err = fmt.Errorf("Failed to Process getClusterInfo() : %v\n\n%v", r, string(debug.Stack()))
			cblogger.Error(err)
		}
	}()

	res, err := tencent.GetCluster(access_key, access_secret, region_id, cluster_id)
	if err != nil {
		err := fmt.Errorf("Failed to Get Cluster:  %v", err)
		cblogger.Error(err)
		return nil, err
	}

	if *res.Response.TotalCount == 0 {
		err := fmt.Errorf("Failed to Get Cluster: cluster_id: %s", cluster_id)
		cblogger.Error(err)
		return nil, err
	}

	// https://intl.cloud.tencent.com/document/api/457/32022#ClusterStatus
	// Cluster status (Running, Creating, Idling or Abnormal)
	health_status := *res.Response.Clusters[0].ClusterStatus
	cluster_status := irs.ClusterActive
	if strings.EqualFold(health_status, "Creating") {
		cluster_status = irs.ClusterCreating
	} else if strings.EqualFold(health_status, "Upgrading") {
		cluster_status = irs.ClusterUpdating
	} else if strings.EqualFold(health_status, "Deleting") {
		cluster_status = irs.ClusterDeleting
	} else if strings.EqualFold(health_status, "Running") {
		cluster_status = irs.ClusterActive
	} else {
		cluster_status = irs.ClusterInactive
	}
	// else if strings.EqualFold(health_status, "") { // tencent has no "delete" state
	// cluster_status = irs.ClusterDeleting
	//}

	created_at := *res.Response.Clusters[0].CreatedTime // "2022-09-09T13:10:06Z",
	datetime, err := time.Parse(time.RFC3339, created_at)
	if err != nil {
		err := fmt.Errorf("Failed to Parse Create Time :  %v", err)
		cblogger.Error(err)
		panic(err)
	}
	jsonRes, err := json.MarshalIndent(res, "", "  ")
	if err != nil {
		cblogger.Error(fmt.Sprintf("Failed to marshal res: %v", err))
	} else {
		cblogger.Info(fmt.Sprintf("res in JSON format: %s", string(jsonRes)))
	}
	// description에서 security group 이름 추출
	security_group_id := ""
	re := regexp.MustCompile(`\S*#CB-SPIDER:PMKS:SECURITYGROUP:ID:\S*`)
	found := re.FindString(*res.Response.Clusters[0].ClusterDescription)
	if found != "" {
		split := strings.Split(found, "#CB-SPIDER:PMKS:SECURITYGROUP:ID:")
		security_group_id = split[1]
	}

	subnet_id := ""
	re = regexp.MustCompile(`\S*#CB-SPIDER:PMKS:SUBNET:ID:\S*`)
	found = re.FindString(*res.Response.Clusters[0].ClusterDescription)
	if found != "" {
		split := strings.Split(found, "#CB-SPIDER:PMKS:SUBNET:ID:")
		subnet_id = split[1]
	}

	accessInfo, err := getClusterAccessInfo(access_key, access_secret, region_id, cluster_id, security_group_id)
	if err != nil {
		cblogger.Error(err)
		return nil, err
	}

	clusterInfo = &irs.ClusterInfo{
		IId: irs.IID{
			NameId:   *res.Response.Clusters[0].ClusterName,
			SystemId: *res.Response.Clusters[0].ClusterId,
		},
		Version: *res.Response.Clusters[0].ClusterVersion,
		Network: irs.NetworkInfo{
			VpcIID: irs.IID{
				NameId:   "",
				SystemId: *res.Response.Clusters[0].ClusterNetworkSettings.VpcId,
			},
			SecurityGroupIIDs: []irs.IID{{NameId: "", SystemId: security_group_id}},
			SubnetIIDs:        []irs.IID{{NameId: "", SystemId: subnet_id}},
		},
		Status:      cluster_status,
		CreatedTime: datetime,
		AccessInfo:  accessInfo,
		// KeyValueList: []irs.KeyValue{}, // flatten data 입력하기
	}

	// Tags가 있는지 확인하고 추가
	if res.Response.Clusters[0].TagSpecification != nil {
		var tagList []irs.KeyValue
		for _, tag := range res.Response.Clusters[0].TagSpecification {

			for _, tag := range tag.Tags {
				tagList = append(clusterInfo.KeyValueList, irs.KeyValue{
					Key:   *tag.Key,
					Value: *tag.Value,
				})
			}
			clusterInfo.TagList = tagList
		}
	}

	// 2025-03-13 StructToKeyValueList 사용으로 변경
	clusterInfo.KeyValueList = irs.StructToKeyValueList(res.Response.Clusters[0])
	// k,v 추출 & 추가
<<<<<<< HEAD
	// KeyValueList: []irs.KeyValue{}, // flatten data 입력하기
	// temp, err := json.Marshal(*res.Response.Clusters[0])
	// if err != nil {
	// 	err := fmt.Errorf("Failed to Marshal Cluster Info :  %v", err)
	// 	cblogger.Error(err)
	// 	panic(err)
	// }
	// var json_obj map[string]interface{}
	// json.Unmarshal([]byte(temp), &json_obj)

	// flat, err := flatten.Flatten(json_obj, "", flatten.DotStyle)
	// if err != nil {
	// 	err := fmt.Errorf("Failed to Flatten Cluster Info :  %v", err)
	// 	cblogger.Error(err)
	// 	return nil, err
	// }
	// for k, v := range flat {
	// 	temp := fmt.Sprintf("%v", v)
	// 	clusterInfo.KeyValueList = append(clusterInfo.KeyValueList, irs.KeyValue{Key: k, Value: temp})
	// }
=======
	clusterInfo.KeyValueList = irs.StructToKeyValueList(*res.Response.Clusters[0])
>>>>>>> f3447a4f

	// NodeGroups
	res2, err := tencent.ListNodeGroup(access_key, access_secret, region_id, cluster_id)
	if err != nil {
		err := fmt.Errorf("Failed to List Node Group :  %v", err)
		cblogger.Error(err)
		return nil, err
	}

	for _, nodepool := range res2.Response.NodePoolSet {
		node_group_info, err := getNodeGroupInfo(access_key, access_secret, region_id, cluster_id, *nodepool.NodePoolId)
		if err != nil {
			err := fmt.Errorf("Failed to Get Node Group Info :  %v", err)
			cblogger.Error(err)
			return nil, err
		}
		clusterInfo.NodeGroupList = append(clusterInfo.NodeGroupList, *node_group_info)
	}

	return clusterInfo, err
}

func getClusterAccessInfo(access_key string, access_secret string, region_id string, cluster_id string, security_group_id string) (accessInfo irs.AccessInfo, err error) {

	defer func() {
		if r := recover(); r != nil {
			err = fmt.Errorf("Failed to Process getClusterAccessInfo() : %v\n\n%v", r, string(debug.Stack()))
			cblogger.Error(err)
		}
	}()

	accessInfo = irs.AccessInfo{
		Endpoint:   "Endpoint is not ready yet!",
		Kubeconfig: "Kubeconfig is not ready yet!",
	}

	// (1) Endpoint
	res, err := tencent.GetClusterEndpoint(access_key, access_secret, region_id, cluster_id)
	if err != nil {
		if strings.Contains(err.Error(), "CLUSTER_IN_ABNORMAL_STAT") || strings.Contains(err.Error(), "CLUSTER_STATE_ERROR") {
			cblogger.Info(cluster_id + err.Error())
			accessInfo.Endpoint = "Cluster is not ready yet!"
		} else {
			err := fmt.Errorf("Failed to Get Cluster Endpoint:  %v", err)
			cblogger.Error(err)
			return irs.AccessInfo{}, err
		}
	}

	if res == nil || res.Response == nil {
		return accessInfo, nil
	}

	if *res.Response.ClusterExternalEndpoint == "" {
		_, err := tencent.CreateClusterEndpoint(access_key, access_secret, region_id, cluster_id, security_group_id)
		if err != nil {
			if strings.Contains(err.Error(), "CLUSTER_IN_ABNORMAL_STAT") || strings.Contains(err.Error(), "CLUSTER_STATE_ERROR") {
				cblogger.Info(cluster_id + err.Error())
				accessInfo.Endpoint = "First, add a nodegroup."
			} else if strings.Contains(err.Error(), "same type task in execution") {
				cblogger.Error(cluster_id + err.Error())
				accessInfo.Endpoint = "Preparing...."
			} else {
				err := fmt.Errorf("Failed to Create Cluster Endpoint:  %v", err)
				cblogger.Error(err)
				return irs.AccessInfo{}, err
			}
		}
	} else {
		accessInfo.Endpoint = *res.Response.ClusterExternalEndpoint
	}

	// (2) Kubeconfig
	resKubeconfig, err := tencent.GetClusterKubeconfig(access_key, access_secret, region_id, cluster_id)
	if err != nil {
		if strings.Contains(err.Error(), "CLUSTER_IN_ABNORMAL_STAT") || strings.Contains(err.Error(), "CLUSTER_STATE_ERROR") {
			cblogger.Info(cluster_id + err.Error())
			accessInfo.Kubeconfig = "Cluster is not ready yet!"
		} else {
			err := fmt.Errorf("Failed to Get Cluster Kubeconfig:  %v", err)
			cblogger.Error(err)
			return irs.AccessInfo{}, err
		}
	}

	if resKubeconfig == "" {
		return accessInfo, nil
	}

	if resKubeconfig == "" {
		accessInfo.Kubeconfig = "Preparing...."
	} else {
		accessInfo.Kubeconfig = changeDomainNameToIP(resKubeconfig, accessInfo.Endpoint)
	}

	return accessInfo, nil
}

func changeDomainNameToIP(kubeConfig string, endpoint string) string {

	TargetStr := "    server: https://"

	if kubeConfig == "" || !strings.Contains(kubeConfig, TargetStr) {
		return kubeConfig
	}
	if endpoint == "" || !strings.Contains(endpoint, ":") {
		return kubeConfig
	}

	// get IP from 1.2.3.4:443
	splits := strings.Split(endpoint, ":")
	ip := splits[0]

	// replace 'domain name' with 'ip'
	// ex) server: https://cls-amu0j0tf.ccs.tencent-cloud.com
	//     => server: https://1.2.3.4
	lines := strings.Split(kubeConfig, "\n")
	for i, line := range lines {
		if strings.Contains(line, TargetStr) {
			lines[i] = TargetStr + ip
		}
	}

	return strings.Join(lines, "\n")
}

func getNodeGroupInfo(access_key, access_secret, region_id, cluster_id, node_group_id string) (nodeGroupInfo *irs.NodeGroupInfo, err error) {

	defer func() {
		if r := recover(); r != nil {
			err = fmt.Errorf("Failed to Process getNodeGroupInfo() : %v\n\n%v", r, string(debug.Stack()))
			cblogger.Error(err)
		}
	}()

	res, err := tencent.GetNodeGroup(access_key, access_secret, region_id, cluster_id, node_group_id)
	if err != nil {
		err := fmt.Errorf("Failed to Get Node Group :  %v", err)
		cblogger.Error(err)
		return nil, err
	}

	launch_config, err := tencent.GetLaunchConfiguration(access_key, access_secret, region_id, *res.Response.NodePool.LaunchConfigurationId)
	if err != nil {
		err := fmt.Errorf("Failed to Get Launch Configuration :  %v", err)
		cblogger.Error(err)
		return nil, err
	}

	auto_scaling_group, err := tencent.GetAutoScalingGroup(access_key, access_secret, region_id, *res.Response.NodePool.AutoscalingGroupId)
	if err != nil {
		err := fmt.Errorf("Failed to Get Auto Scaling Group :  %v", err)
		cblogger.Error(err)
		return nil, err
	}

	// nodepool LifeState
	// The lifecycle state of the current node pool.
	// Valid values: creating, normal, updating, deleting, and deleted.
	health_status := *res.Response.NodePool.LifeState
	status := irs.NodeGroupActive
	if strings.EqualFold(health_status, "normal") {
		status = irs.NodeGroupActive
	} else if strings.EqualFold(health_status, "creating") {
		status = irs.NodeGroupUpdating
	} else if strings.EqualFold(health_status, "removing") {
		status = irs.NodeGroupUpdating // removing is a kind of updating?
	} else if strings.EqualFold(health_status, "deleting") {
		status = irs.NodeGroupDeleting
	} else if strings.EqualFold(health_status, "updating") {
		status = irs.NodeGroupUpdating
	}

	auto_scale_enalbed := false
	if strings.EqualFold(*res.Response.NodePool.AutoscalingGroupStatus, "ENABLED") {
		auto_scale_enalbed = true
	}

	if len(launch_config.Response.LaunchConfigurationSet) > 0 && len(auto_scaling_group.Response.AutoScalingGroupSet) > 0 {
		nodeGroupInfo = &irs.NodeGroupInfo{
			IId: irs.IID{
				NameId:   *res.Response.NodePool.Name,
				SystemId: *res.Response.NodePool.NodePoolId,
			},
			ImageIID: irs.IID{
				NameId:   "",
				SystemId: *launch_config.Response.LaunchConfigurationSet[0].ImageId,
			},
			VMSpecName:      *launch_config.Response.LaunchConfigurationSet[0].InstanceType,
			RootDiskType:    *launch_config.Response.LaunchConfigurationSet[0].SystemDisk.DiskType,
			RootDiskSize:    fmt.Sprintf("%d", *launch_config.Response.LaunchConfigurationSet[0].SystemDisk.DiskSize),
			KeyPairIID:      irs.IID{NameId: "", SystemId: *launch_config.Response.LaunchConfigurationSet[0].LoginSettings.KeyIds[0]},
			Status:          status,
			OnAutoScaling:   auto_scale_enalbed,
			MinNodeSize:     int(*auto_scaling_group.Response.AutoScalingGroupSet[0].MinSize),
			MaxNodeSize:     int(*auto_scaling_group.Response.AutoScalingGroupSet[0].MaxSize),
			DesiredNodeSize: int(*auto_scaling_group.Response.AutoScalingGroupSet[0].DesiredCapacity),
			Nodes:           []irs.IID{}, // to be implemented
			KeyValueList:    []irs.KeyValue{},
		}
	}

	nodes, err := tencent.DescribeClusterInstances(access_key, access_secret, region_id, cluster_id)
	if err != nil {
		err := fmt.Errorf("Failed to Get Nodes :  %v", err)
		cblogger.Error(err)
		return nil, err
	}
	for _, node := range nodes.Response.InstanceSet {
		if node_group_id == *node.NodePoolId {
			if *node.InstanceId != "" {
				nodeGroupInfo.Nodes = append(nodeGroupInfo.Nodes, irs.IID{NameId: "", SystemId: *node.InstanceId})
			}
		}
	}

	// 2025-03-13 StructToKeyValueList 사용으로 변경
	nodeGroupInfo.KeyValueList = irs.StructToKeyValueList(res.Response.NodePool)
	// add key value list
<<<<<<< HEAD
	// temp, err := json.Marshal(*res.Response.NodePool)
	// if err != nil {
	// 	err := fmt.Errorf("Failed to Marshal NodeGroup Info :  %v", err)
	// 	cblogger.Error(err)
	// 	panic(err)
	// }
	// var json_obj map[string]interface{}
	// json.Unmarshal([]byte(temp), &json_obj)
	// flat, err := flatten.Flatten(json_obj, "", flatten.DotStyle)
	// if err != nil {
	// 	err := fmt.Errorf("Failed to Flatten NodeGroup Info :  %v", err)
	// 	cblogger.Error(err)
	// 	return nil, err
	// }
	// for k, v := range flat {
	// 	temp := fmt.Sprintf("%v", v)
	// 	nodeGroupInfo.KeyValueList = append(nodeGroupInfo.KeyValueList, irs.KeyValue{Key: k, Value: temp})
	// }
=======
	nodeGroupInfo.KeyValueList = irs.StructToKeyValueList(*res.Response.NodePool)
>>>>>>> f3447a4f

	return nodeGroupInfo, err
}

func getCreateClusterRequest(clusterHandler *TencentClusterHandler, clusterInfo irs.ClusterInfo) (request *tke.CreateClusterRequest, err error) {

	defer func() {
		if r := recover(); r != nil {
			err = fmt.Errorf("Failed to Process getCreateClusterRequest() : %v\n\n%v", r, string(debug.Stack()))
			cblogger.Error(err)
		}
	}()

	// 172.X.0.0.16: X Range:16, 17, ... , 31
	m_cidr := make(map[string]bool)
	for i := 16; i < 32; i++ {
		m_cidr[fmt.Sprintf("172.%v.0.0/16", i)] = true
	}

	clusters, err := clusterHandler.ListCluster()
	if err != nil {
		err := fmt.Errorf("Failed to List Cluster :  %v", err)
		cblogger.Error(err)
		return nil, err
	}
	for _, cluster := range clusters {
		for _, v := range cluster.KeyValueList {
			if v.Key == "ClusterNetworkSettings.ClusterCIDR" {
				delete(m_cidr, v.Value)
			}
		}
	}

	cidr_list := []string{}
	for k := range m_cidr {
		cidr_list = append(cidr_list, k)
	}

	request = tke.NewCreateClusterRequest()
	request.ClusterCIDRSettings = &tke.ClusterCIDRSettings{
		ClusterCIDR: common.StringPtr(cidr_list[0]), // 172.X.0.0.16: X Range:16, 17, ... , 31
	}

	// security_group_name을 저장하는 방법이 없음.
	// description에 securityp_group_name을 저장해서 사용함.
	// 향후, 추가 정보가 필요하면, description에 json 문서를 저장하는 방식으로 사용할 수도 있음.
	//
	// 정보검색은
	// 사용자가 필요에 따라서 다른 description내용을 추가할 수 도 있으니,
	// "#CB-SPIDER:PMKS:SECURITYGROUP:ID"을 포함하는 Line을 찾아서 처리
	// >> regex로 구현
	// ------------------------------------------------------------
	// subnet_id 저장이 안됨
	// description 정보에 저장해서 사용
	// SubnetId:       common.StringPtr(clusterInfo.Network.SubnetIIDs[0].SystemId),
	// " #CB-SPIDER:PMKS:SUBNET:ID:"
	desc_str := `#CB-SPIDER:PMKS:SECURITYGROUP:ID:%s #CB-SPIDER:PMKS:SUBNET:ID:%s`
	desc_str = fmt.Sprintf(desc_str, clusterInfo.Network.SecurityGroupIIDs[0].SystemId, clusterInfo.Network.SubnetIIDs[0].SystemId)

	var tags []*tke.Tag
	for _, inputTag := range clusterInfo.TagList {
		tags = append(tags, &tke.Tag{
			Key:   common.StringPtr(inputTag.Key),
			Value: common.StringPtr(inputTag.Value),
		})
	}

	request.ClusterBasicSettings = &tke.ClusterBasicSettings{
		ClusterName:        common.StringPtr(clusterInfo.IId.NameId),
		VpcId:              common.StringPtr(clusterInfo.Network.VpcIID.SystemId),
		ClusterVersion:     common.StringPtr(clusterInfo.Version), // option, version: 1.22.5
		ClusterDescription: common.StringPtr(desc_str),            // option, #CB-SPIDER:PMKS:SECURITYGROUP:sg-c00t00ih
		TagSpecification: []*tke.TagSpecification{{
			ResourceType: common.StringPtr("cluster"),
			Tags:         tags,
		}},
	}
	request.ClusterType = common.StringPtr("MANAGED_CLUSTER") //default value
	request.ClusterAdvancedSettings = &tke.ClusterAdvancedSettings{
		ContainerRuntime: common.StringPtr(defaultContainerRuntime),
	}

	return request, err
}

func getNodeGroupRequest(clusterHandler *TencentClusterHandler, cluster_id string, nodeGroupReqInfo irs.NodeGroupInfo) (request *tke.CreateClusterNodePoolRequest, err error) {

	defer func() {
		if r := recover(); r != nil {
			err = fmt.Errorf("Failed to Process getNodeGroupRequest() : %v\n\n%v", r, string(debug.Stack()))
			cblogger.Error(err)
		}
	}()

	cluster, res := clusterHandler.GetCluster(irs.IID{SystemId: cluster_id})
	if res != nil {
		err := fmt.Errorf("Failed to Get Cluster :  %v", err)
		cblogger.Error(err)
		return nil, res
	}
	vpc_id := cluster.Network.VpcIID.SystemId
	subnet_id := cluster.Network.SubnetIIDs[0].SystemId
	security_group_id := cluster.Network.SecurityGroupIIDs[0].SystemId
	disk_size, _ := strconv.ParseInt(nodeGroupReqInfo.RootDiskSize, 10, 64)

	strSystemDisk := ""
	switch {
	case nodeGroupReqInfo.RootDiskType == "" && disk_size == 0:
		strSystemDisk = ""
	case nodeGroupReqInfo.RootDiskType == "" && disk_size != 0:
		strSystemDisk = `"SystemDisk": { "DiskSize": %d },`
		strSystemDisk = fmt.Sprintf(strSystemDisk, disk_size)
	case nodeGroupReqInfo.RootDiskType != "" && disk_size == 0:
		strSystemDisk = `"SystemDisk": { "DiskType" : "%s" },`
		strSystemDisk = fmt.Sprintf(strSystemDisk, nodeGroupReqInfo.RootDiskType)
	default:
		strSystemDisk = `"SystemDisk": { "DiskType" : "%s", "DiskSize": %d },`
		strSystemDisk = fmt.Sprintf(strSystemDisk, nodeGroupReqInfo.RootDiskType, disk_size)
	}

	// '{"LaunchConfigurationName":"name","InstanceType":"S3.MEDIUM2","ImageId":"img-pi0ii46r"}'
	// "SystemDisk": { "DiskType" : "CLOUD_BSSD", "DiskSize": 50 },
	// ImageId를 설정하면 에러 발생, 설정안됨.
	launch_config_json_str := `{
		"InstanceType": "%s",
		"SecurityGroupIds": ["%s"],
		"LoginSettings": { "KeyIds" : ["%s"] },
		"InstanceChargeType": "POSTPAID_BY_HOUR",
		%s
		"InternetAccessible": {
			"InternetChargeType":"TRAFFIC_POSTPAID_BY_HOUR",
			"InternetMaxBandwidthOut": 1,
			"PublicIpAssigned": true
		}
	}`
	launch_config_json_str = fmt.Sprintf(launch_config_json_str, nodeGroupReqInfo.VMSpecName, security_group_id, nodeGroupReqInfo.KeyPairIID.SystemId, strSystemDisk)

	auto_scaling_group_json_str := `{
		"MinSize": %d,
		"MaxSize": %d,			
		"DesiredCapacity": %d,
		"VpcId": "%s",
		"SubnetIds": ["%s"]
	}`

	auto_scaling_group_json_str = fmt.Sprintf(auto_scaling_group_json_str, nodeGroupReqInfo.MinNodeSize, nodeGroupReqInfo.MaxNodeSize, nodeGroupReqInfo.DesiredNodeSize, vpc_id, subnet_id)

	request = tke.NewCreateClusterNodePoolRequest()
	request.Name = common.StringPtr(nodeGroupReqInfo.IId.NameId)
	request.ClusterId = common.StringPtr(cluster_id)
	request.LaunchConfigurePara = common.StringPtr(launch_config_json_str)
	request.AutoScalingGroupPara = common.StringPtr(auto_scaling_group_json_str)
	request.EnableAutoscale = common.BoolPtr(nodeGroupReqInfo.OnAutoScaling)
	request.InstanceAdvancedSettings = &tke.InstanceAdvancedSettings{
		// DataDisks: []*tke.DataDisk{
		// 	{
		// 		DiskType: common.StringPtr(nodeGroupReqInfo.RootDiskType), //ex. "CLOUD_PREMIUM"
		// 		DiskSize: common.Int64Ptr(disk_size),                      //ex. 50
		// 	},
		// },
	}
	if nodeGroupReqInfo.ImageIID.SystemId != "" {
		// 등록 가능한 이미지 이름 목록: https://www.tencentcloud.com/document/product/457/46750
		request.NodePoolOs = common.StringPtr(nodeGroupReqInfo.ImageIID.SystemId) // ex: "tlinux3.1x86_64"
	}
	// request.ContainerRuntime = common.StringPtr("docker")
	// request.RuntimeVersion = common.StringPtr("19.3")
	// print(request.ToJsonString())

	return request, err
}

// func getCallLogScheme(region string, resourceType call.RES_TYPE, resourceName string, apiName string) call.CLOUDLOGSCHEMA {
// 	cblogger.Info(fmt.Sprintf("Call %s %s", call.TENCENT, apiName))
// 	return call.CLOUDLOGSCHEMA{
// 		CloudOS:      call.TENCENT,
// 		RegionZone:   region,
// 		ResourceType: resourceType,
// 		ResourceName: resourceName,
// 		CloudOSAPI:   apiName,
// 	}
// }

func validateAtCreateCluster(clusterInfo irs.ClusterInfo) error {
	if clusterInfo.IId.NameId == "" {
		return fmt.Errorf("Cluster name is required")
	}
	if clusterInfo.Network.VpcIID.SystemId == "" && clusterInfo.Network.VpcIID.NameId == "" {
		return fmt.Errorf("Cannot identify VPC(IID=%s)", clusterInfo.Network.VpcIID)
	}
	if len(clusterInfo.Network.SubnetIIDs) < 1 {
		return fmt.Errorf("At least one Subnet must be specified")
	}
	if len(clusterInfo.Network.SecurityGroupIIDs) < 1 {
		return fmt.Errorf("At least one Subnet must be specified")
	}
	// CAUTION: Currently CB-Spider's Tencent PMKS Drivers does not support to create a cluster with nodegroups
	if len(clusterInfo.NodeGroupList) > 0 {
		return fmt.Errorf("Node Group cannot be specified")
	}

	return nil
}

func validateAtAddNodeGroup(clusterIID irs.IID, nodeGroupInfo irs.NodeGroupInfo) error {
	if clusterIID.SystemId == "" && clusterIID.NameId == "" {
		return fmt.Errorf("Invalid Cluster IID")
	}
	if nodeGroupInfo.IId.NameId == "" {
		return fmt.Errorf("Node Group name is required")
	}
	if nodeGroupInfo.MaxNodeSize < 1 {
		return fmt.Errorf("MaxNodeSize cannot be smaller than 1")
	}
	if nodeGroupInfo.MinNodeSize < 1 {
		return fmt.Errorf("MaxNodeSize cannot be smaller than 1")
	}
	if nodeGroupInfo.DesiredNodeSize < 1 {
		return fmt.Errorf("DesiredNodeSize cannot be smaller than 1")
	}
	if nodeGroupInfo.VMSpecName == "" {
		return fmt.Errorf("VM Spec Name is required")
	}

	return nil
}

func validateAtChangeNodeGroupScaling(clusterIID irs.IID, nodeGroupIID irs.IID, minNodeSize int, maxNodeSize int) error {
	if clusterIID.SystemId == "" && clusterIID.NameId == "" {
		return fmt.Errorf("Invalid Cluster IID")
	}
	if nodeGroupIID.SystemId == "" && nodeGroupIID.NameId == "" {
		return fmt.Errorf("Invalid Node Group IID")
	}
	if minNodeSize < 1 {
		return fmt.Errorf("MaxNodeSize cannot be smaller than 1")
	}
	if maxNodeSize < 1 {
		return fmt.Errorf("MaxNodeSize cannot be smaller than 1")
	}

	return nil
}

func (clusterHandler *TencentClusterHandler) ListIID() ([]*irs.IID, error) {
	var iidList []*irs.IID

	callLogInfo := GetCallLogScheme(clusterHandler.RegionInfo, call.CLUSTER, "ListIID", "GetClusters()")

	start := call.Start()
	res, err := tencent.GetClusters(clusterHandler.CredentialInfo.ClientId, clusterHandler.CredentialInfo.ClientSecret, clusterHandler.RegionInfo.Region)
	callLogInfo.ElapsedTime = call.Elapsed(start)
	if err != nil {
		err := fmt.Errorf("Failed to Get Clusters :  %v", err)
		cblogger.Error(err)
		callLogInfo.ErrorMSG = err.Error()
		calllogger.Error(call.String(callLogInfo))
		return iidList, err
	}
	calllogger.Debug(call.String(callLogInfo))

	for _, cluster := range res.Response.Clusters {
		iid := irs.IID{SystemId: *cluster.ClusterId}
		iidList = append(iidList, &iid)
	}
	return iidList, nil
}<|MERGE_RESOLUTION|>--- conflicted
+++ resolved
@@ -500,7 +500,7 @@
 	// 2025-03-13 StructToKeyValueList 사용으로 변경
 	clusterInfo.KeyValueList = irs.StructToKeyValueList(res.Response.Clusters[0])
 	// k,v 추출 & 추가
-<<<<<<< HEAD
+
 	// KeyValueList: []irs.KeyValue{}, // flatten data 입력하기
 	// temp, err := json.Marshal(*res.Response.Clusters[0])
 	// if err != nil {
@@ -521,9 +521,9 @@
 	// 	temp := fmt.Sprintf("%v", v)
 	// 	clusterInfo.KeyValueList = append(clusterInfo.KeyValueList, irs.KeyValue{Key: k, Value: temp})
 	// }
-=======
+
 	clusterInfo.KeyValueList = irs.StructToKeyValueList(*res.Response.Clusters[0])
->>>>>>> f3447a4f
+
 
 	// NodeGroups
 	res2, err := tencent.ListNodeGroup(access_key, access_secret, region_id, cluster_id)
@@ -743,7 +743,7 @@
 	// 2025-03-13 StructToKeyValueList 사용으로 변경
 	nodeGroupInfo.KeyValueList = irs.StructToKeyValueList(res.Response.NodePool)
 	// add key value list
-<<<<<<< HEAD
+
 	// temp, err := json.Marshal(*res.Response.NodePool)
 	// if err != nil {
 	// 	err := fmt.Errorf("Failed to Marshal NodeGroup Info :  %v", err)
@@ -762,9 +762,9 @@
 	// 	temp := fmt.Sprintf("%v", v)
 	// 	nodeGroupInfo.KeyValueList = append(nodeGroupInfo.KeyValueList, irs.KeyValue{Key: k, Value: temp})
 	// }
-=======
+
 	nodeGroupInfo.KeyValueList = irs.StructToKeyValueList(*res.Response.NodePool)
->>>>>>> f3447a4f
+
 
 	return nodeGroupInfo, err
 }
