package resources

import (
	"errors"
	"reflect"
	"strconv"

	call "github.com/cloud-barista/cb-spider/cloud-control-manager/cloud-driver/call-log"
	idrv "github.com/cloud-barista/cb-spider/cloud-control-manager/cloud-driver/interfaces"
	irs "github.com/cloud-barista/cb-spider/cloud-control-manager/cloud-driver/interfaces/resources"
	"github.com/tencentcloud/tencentcloud-sdk-go/tencentcloud/common"
	cvm "github.com/tencentcloud/tencentcloud-sdk-go/tencentcloud/cvm/v20170312"
)

type TencentVmSpecHandler struct {
	Region idrv.RegionInfo
	Client *cvm.Client
}

// @TODO : Region : zone id(Region이 아닌 zone id로 조회해야 함.)
func (vmSpecHandler *TencentVmSpecHandler) ListVMSpec() ([]*irs.VMSpecInfo, error) {
	//cblogger.Infof("ListVMSpec(ZoneId:[%s])", Region)

	zoneId := vmSpecHandler.Region.Zone
	//zoneId := Region
	cblogger.Infof("Session Zone : [%s]", zoneId)
	if zoneId == "" {
		cblogger.Error("Connection information does not contain Zone information.")
		return nil, errors.New("Connection information does not contain Zone information.")
	}

	callogger := call.GetLogger("HISCALL")
	callLogInfo := call.CLOUDLOGSCHEMA{
		CloudOS:      call.TENCENT,
		RegionZone:   vmSpecHandler.Region.Zone,
		ResourceType: call.VMSPEC,
		ResourceName: "ListVMSpec()",
		CloudOSAPI:   "DescribeInstanceTypeConfigs()",
		ElapsedTime:  "",
		ErrorMSG:     "",
	}

	request := cvm.NewDescribeInstanceTypeConfigsRequest()
	request.Filters = []*cvm.Filter{
		&cvm.Filter{
			Name:   common.StringPtr("zone"),
			Values: common.StringPtrs([]string{zoneId}),
		},
	}
	callLogStart := call.Start()
	response, err := vmSpecHandler.Client.DescribeInstanceTypeConfigs(request)
	callLogInfo.ElapsedTime = call.Elapsed(callLogStart)

	if err != nil {
		callLogInfo.ErrorMSG = err.Error()
		callogger.Error(call.String(callLogInfo))

		cblogger.Error(err)
		return nil, err
	}

	//spew.Dump(response)
	//cblogger.Debug(response.ToJsonString())
	callogger.Info(call.String(callLogInfo))

	var vmSpecInfoList []*irs.VMSpecInfo
	for _, curSpec := range response.Response.InstanceTypeConfigSet {
<<<<<<< HEAD
		cblogger.Debugf("[%s] VM Spec Information Processing", *curSpec.InstanceType)
=======
		cblogger.Debugf("[%s] VM Information Processing", *curSpec.InstanceType)
>>>>>>> b09b937f
		vmSpecInfo := ExtractVMSpecInfo(curSpec)
		vmSpecInfoList = append(vmSpecInfoList, &vmSpecInfo)
	}

	cblogger.Debug(vmSpecInfoList)
	//spew.Dump(vmSpecInfoList)
	return vmSpecInfoList, nil
}

func (vmSpecHandler *TencentVmSpecHandler) GetVMSpec(Name string) (irs.VMSpecInfo, error) {
	//cblogger.Infof("Start GetVMSpec(ZoneId:[%s], Name:[%s])", Region, Name)
	cblogger.Infof("Spec Name:[%s]", Name)

	zoneId := vmSpecHandler.Region.Zone
	//zoneId := Region
	cblogger.Infof("Session Zone : [%s]", zoneId)
	if zoneId == "" {
		cblogger.Error("Connection information does not contain Zone information.")
		return irs.VMSpecInfo{}, errors.New("Connection information does not contain Zone information.")
	}

	callogger := call.GetLogger("HISCALL")
	callLogInfo := call.CLOUDLOGSCHEMA{
		CloudOS:      call.TENCENT,
		RegionZone:   vmSpecHandler.Region.Zone,
		ResourceType: call.VMSPEC,
		ResourceName: Name,
		CloudOSAPI:   "DescribeInstanceTypeConfigs()",
		ElapsedTime:  "",
		ErrorMSG:     "",
	}

	request := cvm.NewDescribeInstanceTypeConfigsRequest()
	request.Filters = []*cvm.Filter{
		&cvm.Filter{
			Name:   common.StringPtr("zone"), //존으로 검색
			Values: common.StringPtrs([]string{zoneId}),
		},
		&cvm.Filter{
			Name:   common.StringPtr("instance-type"), //인스턴스 타입으로 검색
			Values: common.StringPtrs([]string{Name}),
		},
	}
	callLogStart := call.Start()
	response, err := vmSpecHandler.Client.DescribeInstanceTypeConfigs(request)
	callLogInfo.ElapsedTime = call.Elapsed(callLogStart)

	if err != nil {
		callLogInfo.ErrorMSG = err.Error()
		callogger.Error(call.String(callLogInfo))

		cblogger.Error(err)
		return irs.VMSpecInfo{}, err
	}

	//spew.Dump(response)
	//cblogger.Debug(response.ToJsonString())
	callogger.Info(call.String(callLogInfo))

	if len(response.Response.InstanceTypeConfigSet) > 0 {
		vmSpecInfo := ExtractVMSpecInfo(response.Response.InstanceTypeConfigSet[0])
		cblogger.Debug(vmSpecInfo)
		return vmSpecInfo, nil
	} else {
		return irs.VMSpecInfo{}, errors.New("No information found")
	}
}

func (vmSpecHandler *TencentVmSpecHandler) ListOrgVMSpec() (string, error) {
	//cblogger.Infof("ListOrgVMSpec(ZoneId:[%s])", Region)

	zoneId := vmSpecHandler.Region.Zone
	//zoneId := Region
	cblogger.Infof("Session Zone : [%s]", zoneId)
	if zoneId == "" {
		cblogger.Error("Connection information does not contain Zone information.")
		return "", errors.New("Connection information does not contain Zone information.")
	}

	callogger := call.GetLogger("HISCALL")
	callLogInfo := call.CLOUDLOGSCHEMA{
		CloudOS:      call.TENCENT,
		RegionZone:   vmSpecHandler.Region.Zone,
		ResourceType: call.VMSPEC,
		ResourceName: "ListOrgVMSpec()",
		CloudOSAPI:   "DescribeInstanceTypeConfigs()",
		ElapsedTime:  "",
		ErrorMSG:     "",
	}

	request := cvm.NewDescribeInstanceTypeConfigsRequest()
	request.Filters = []*cvm.Filter{
		&cvm.Filter{
			Name:   common.StringPtr("zone"),
			Values: common.StringPtrs([]string{zoneId}),
		},
	}
	callLogStart := call.Start()
	response, err := vmSpecHandler.Client.DescribeInstanceTypeConfigs(request)
	callLogInfo.ElapsedTime = call.Elapsed(callLogStart)

	if err != nil {
		callLogInfo.ErrorMSG = err.Error()
		callogger.Error(call.String(callLogInfo))

		cblogger.Error(err)
		return "", err
	}

	//spew.Dump(response)
	// cblogger.Debug(response.ToJsonString())
	callogger.Info(call.String(callLogInfo))

	jsonString, errJson := ConvertJsonString(response.Response.InstanceTypeConfigSet)
	if errJson != nil {
		cblogger.Error(errJson)
		return "", errJson
	}
	cblogger.Debug(jsonString)
	return jsonString, errJson
}

func (vmSpecHandler *TencentVmSpecHandler) GetOrgVMSpec(Name string) (string, error) {
	cblogger.Infof("Spec Name:[%s]", Name)
	//cblogger.Infof("Start GetOrgVMSpec(ZoneId:[%s], Name:[%s])", Region, Name)

	zoneId := vmSpecHandler.Region.Zone
	//zoneId := Region
	cblogger.Infof("Session Zone : [%s]", zoneId)
	if zoneId == "" {
		cblogger.Error("Connection information does not contain Zone information.")
		return "", errors.New("Connection information does not contain Zone information.")
	}

	callogger := call.GetLogger("HISCALL")
	callLogInfo := call.CLOUDLOGSCHEMA{
		CloudOS:      call.TENCENT,
		RegionZone:   vmSpecHandler.Region.Zone,
		ResourceType: call.VMSPEC,
		ResourceName: Name,
		CloudOSAPI:   "DescribeInstanceTypeConfigs()",
		ElapsedTime:  "",
		ErrorMSG:     "",
	}

	request := cvm.NewDescribeInstanceTypeConfigsRequest()
	request.Filters = []*cvm.Filter{
		&cvm.Filter{
			Name:   common.StringPtr("zone"),
			Values: common.StringPtrs([]string{zoneId}),
		},
		&cvm.Filter{
			Name:   common.StringPtr("instance-type"), //인스턴스 타입으로 검색
			Values: common.StringPtrs([]string{Name}),
		},
	}
	callLogStart := call.Start()
	response, err := vmSpecHandler.Client.DescribeInstanceTypeConfigs(request)
	callLogInfo.ElapsedTime = call.Elapsed(callLogStart)

	if err != nil {
		callLogInfo.ErrorMSG = err.Error()
		callogger.Error(call.String(callLogInfo))

		cblogger.Error(err)
		return "", err
	}

	//spew.Dump(response)
	//cblogger.Debug(response.ToJsonString())
	callogger.Info(call.String(callLogInfo))

	if len(response.Response.InstanceTypeConfigSet) > 0 {
		jsonString, errJson := ConvertJsonString(response.Response.InstanceTypeConfigSet[0])
		if errJson != nil {
			cblogger.Error(errJson)
			return "", errJson
		}
		cblogger.Debug(jsonString)
		return jsonString, errJson
	} else {
<<<<<<< HEAD
		return "", errors.New("No information found")
=======
		return "", errors.New("Unable to find information")
>>>>>>> b09b937f
	}
}

// 인스턴스 스펙 정보를 추출함
func ExtractVMSpecInfo(instanceTypeInfo *cvm.InstanceTypeConfig) irs.VMSpecInfo {
	cblogger.Debugf("ExtractVMSpecInfo : SpecName:[%s]", *instanceTypeInfo.InstanceType)
	//spew.Dump(instanceTypeInfo)

	vCpuInfo := irs.VCpuInfo{}
	// gpuInfoList := []irs.GpuInfo{}

	//기본 정보
	vmSpecInfo := irs.VMSpecInfo{
		Name:   *instanceTypeInfo.InstanceType,
		Region: *instanceTypeInfo.Zone,
	}

	//Memory 정보 처리
	if !reflect.ValueOf(instanceTypeInfo.Memory).IsNil() {
		vmSpecInfo.Mem = strconv.FormatInt(*instanceTypeInfo.Memory*1024, 10) // GB->MB로 변환
	}

	//VCPU 정보 처리 - Count
	if !reflect.ValueOf(instanceTypeInfo.CPU).IsNil() {
		vCpuInfo.Count = strconv.FormatInt(*instanceTypeInfo.CPU, 10)
	}
	vmSpecInfo.VCpu = vCpuInfo

	//GPU 정보가 있는 인스터스는 GPU 처리
	if !reflect.ValueOf(instanceTypeInfo.GPU).IsNil() {
		vCpuInfo.Count = strconv.FormatInt(*instanceTypeInfo.GPU, 10)
		vmSpecInfo.Gpu = []irs.GpuInfo{irs.GpuInfo{Count: strconv.FormatInt(*instanceTypeInfo.GPU, 10)}}
	}

	//KeyValue 목록 처리
	keyValueList, errKeyValue := ConvertKeyValueList(instanceTypeInfo)
	if errKeyValue != nil {
<<<<<<< HEAD
		cblogger.Debugf("[%]의 KeyValue 추출 실패", *instanceTypeInfo.InstanceType)
		cblogger.Debug(errKeyValue)
=======
		cblogger.Error(errKeyValue)
>>>>>>> b09b937f
	}
	vmSpecInfo.KeyValueList = keyValueList

	return vmSpecInfo
}<|MERGE_RESOLUTION|>--- conflicted
+++ resolved
@@ -65,11 +65,8 @@
 
 	var vmSpecInfoList []*irs.VMSpecInfo
 	for _, curSpec := range response.Response.InstanceTypeConfigSet {
-<<<<<<< HEAD
 		cblogger.Debugf("[%s] VM Spec Information Processing", *curSpec.InstanceType)
-=======
-		cblogger.Debugf("[%s] VM Information Processing", *curSpec.InstanceType)
->>>>>>> b09b937f
+
 		vmSpecInfo := ExtractVMSpecInfo(curSpec)
 		vmSpecInfoList = append(vmSpecInfoList, &vmSpecInfo)
 	}
@@ -251,11 +248,9 @@
 		cblogger.Debug(jsonString)
 		return jsonString, errJson
 	} else {
-<<<<<<< HEAD
-		return "", errors.New("No information found")
-=======
+
 		return "", errors.New("Unable to find information")
->>>>>>> b09b937f
+
 	}
 }
 
@@ -293,12 +288,9 @@
 	//KeyValue 목록 처리
 	keyValueList, errKeyValue := ConvertKeyValueList(instanceTypeInfo)
 	if errKeyValue != nil {
-<<<<<<< HEAD
-		cblogger.Debugf("[%]의 KeyValue 추출 실패", *instanceTypeInfo.InstanceType)
-		cblogger.Debug(errKeyValue)
-=======
+
 		cblogger.Error(errKeyValue)
->>>>>>> b09b937f
+
 	}
 	vmSpecInfo.KeyValueList = keyValueList
 
