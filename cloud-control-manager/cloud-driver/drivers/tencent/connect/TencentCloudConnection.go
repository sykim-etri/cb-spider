--- conflicted
+++ resolved
@@ -120,16 +120,12 @@
 */
 
 func (cloudConn *TencentCloudConnection) CreateDiskHandler() (irs.DiskHandler, error) {
-<<<<<<< HEAD
-        return nil, errors.New("Tencent Driver: not implemented")
+	cblogger.Info("Start")
+	handler := trs.TencentDiskHandler{cloudConn.Region, cloudConn.DiskClient}
+
+	return &handler, nil
 }
 
 func (cloudConn *TencentCloudConnection) CreateClusterHandler() (irs.ClusterHandler, error) {
         return nil, errors.New("Tencent Driver: not implemented")
-=======
-	cblogger.Info("Start")
-	handler := trs.TencentDiskHandler{cloudConn.Region, cloudConn.DiskClient}
-
-	return &handler, nil
->>>>>>> d6482e06
 }