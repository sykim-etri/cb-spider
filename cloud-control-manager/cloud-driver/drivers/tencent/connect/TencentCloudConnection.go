--- conflicted
+++ resolved
@@ -158,12 +158,7 @@
 	return &handler, nil
 }
 
-<<<<<<< HEAD
 func (cloudConn *TencentCloudConnection) CreatePriceInfoHandler() (irs.PriceInfoHandler, error) {
 	handler := trs.TencentPriceInfoHandler{Region: cloudConn.Region, Client: cloudConn.VMClient}
-	return &handler, nil
-=======
-func (*TencentCloudConnection) CreatePriceInfoHandler() (irs.PriceInfoHandler, error) {
-	return nil, errors.New("Tencent Driver: not implemented")
->>>>>>> 493cb4c9
+	return &hand
 }