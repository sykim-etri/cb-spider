--- conflicted
+++ resolved
@@ -15,6 +15,7 @@
 	irs "github.com/cloud-barista/cb-spider/cloud-control-manager/cloud-driver/interfaces/resources"
 	"github.com/sirupsen/logrus"
 
+	"errors"
 	//"github.com/tencentcloud/tencentcloud-sdk-go/tencentcloud/common"
 	//"github.com/tencentcloud/tencentcloud-sdk-go/tencentcloud/common/errors"
 	//"github.com/tencentcloud/tencentcloud-sdk-go/tencentcloud/common/profile"
@@ -37,7 +38,6 @@
 	VmSpecClient   *cvm.Client
 	DiskClient     *cbs.Client
 	MyImageClient  *cvm.Client
-
 	//VNicClient     *cvm.Client
 	//PublicIPClient *cvm.Client
 }
@@ -122,8 +122,17 @@
 */
 
 func (cloudConn *TencentCloudConnection) CreateDiskHandler() (irs.DiskHandler, error) {
+
 	cblogger.Info("Start")
 	handler := trs.TencentDiskHandler{cloudConn.Region, cloudConn.DiskClient}
+
+
+	return &handler, nil
+}
+
+func (cloudConn *TencentCloudConnection) CreateMyImageHandler() (irs.MyImageHandler, error) {
+	cblogger.Info("Start")
+	handler := trs.TencentMyImageHandler{cloudConn.Region, cloudConn.MyImageClient}
 
 	return &handler, nil
 }
@@ -134,12 +143,5 @@
 	handler := trs.TencentMyImageHandler{cloudConn.Region, cloudConn.MyImageClient}
 
 	return &handler, nil
-<<<<<<< HEAD
 
-=======
-}
-
-func (cloudConn *TencentCloudConnection) CreateClusterHandler() (irs.ClusterHandler, error) {
-        return nil, errors.New("Tencent Driver: not implemented")
->>>>>>> 0d32247f
 }