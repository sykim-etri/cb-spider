--- conflicted
+++ resolved
@@ -160,13 +160,8 @@
 	go.uber.org/atomic v1.10.0 // indirect
 	golang.org/x/net v0.17.0 // indirect
 	golang.org/x/sys v0.15.0 // indirect
-<<<<<<< HEAD
-	golang.org/x/term v0.13.0 // indirect
-	golang.org/x/text v0.13.0 // indirect
-=======
 	golang.org/x/term v0.15.0 // indirect
 	golang.org/x/text v0.14.0 // indirect
->>>>>>> 80ee284c
 	golang.org/x/time v0.0.0-20211116232009-f0f3c7e86c11 // indirect
 	golang.org/x/tools v0.6.0 // indirect
 	google.golang.org/appengine v1.6.7 // indirect
