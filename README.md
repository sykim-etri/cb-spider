--- conflicted
+++ resolved
@@ -67,12 +67,7 @@
   | NCP Classic   | O             | O            | O               | O (Type-I)   | O             | O             | O               | O          | - |
   | NCP VPC       | O             | O            | O               | O            | O             | O             | O               | O          | - |
   | NHN           | O             | O            | O               | O (Type-II)  | O             | O             | O               | O          |Coming Soon |
-<<<<<<< HEAD
-  | KT Classic    | O             | O            | O               | O (Type-I)   | O             | O             | O               | Plan       | - |
-  | KT VPC        | O             | O            | O               | O (Type-III) | O             | O             | WIP             | Plan       | - |
-=======
   | KT Classic    | O             | O            | O               | O (Type-I)   | O             | O             | O               | Plan       | - |  
->>>>>>> c2720379
   
 
     ※ VPC 특이사항(세부 내용: 각 드라이버 Readme 참고)
